--- conflicted
+++ resolved
@@ -1,26 +1,7 @@
 {
-<<<<<<< HEAD
   "name": "@manifoldxyz/monorepo",
   "private": true,
   "packageManager": "pnpm@10.15.0",
-=======
-  "name": "@manifoldxyz/client-sdk",
-  "version": "0.2.1-beta.1",
-  "description": "Manifold Client SDK for headless purchasing and display of Manifold products",
-  "main": "./dist/index.cjs",
-  "module": "./dist/index.mjs",
-  "types": "./dist/index.d.ts",
-  "exports": {
-    ".": {
-      "import": "./dist/index.mjs",
-      "require": "./dist/index.cjs",
-      "types": "./dist/index.d.ts"
-    }
-  },
-  "files": [
-    "dist"
-  ],
->>>>>>> bc1f717a
   "scripts": {
     "build": "turbo run build",
     "dev": "turbo run dev --parallel",
